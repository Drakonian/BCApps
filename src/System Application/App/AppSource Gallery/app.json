--- conflicted
+++ resolved
@@ -62,7 +62,6 @@
                          }
                      ],
     "internalsVisibleTo":  [
-<<<<<<< HEAD
         {
             "id":  "ba17b564-d600-44d5-be0b-ca7ff7ac28fc",
             "name":  "AppSource Gallery Test Library",
@@ -78,23 +77,4 @@
         }
     ],
     "target": "OnPrem"
-=======
-                               {
-                                   "name":  "AppSource Product Gallery Test",
-                                   "id":  "c1830429-77f6-4469-837a-7bfd4705ff41",
-                                   "publisher":  "Microsoft"
-                               }
-                           ],
-    "screenshots":  [
-
-                    ],
-    "platform":  "24.0.0.0",
-    "idRanges":  [
-                     {
-                         "from":  2515,
-                         "to":  2517
-                     }
-                 ],
-    "target":  "OnPrem"
->>>>>>> be7ae84e
 }