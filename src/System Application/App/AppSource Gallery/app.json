--- conflicted
+++ resolved
@@ -2,6 +2,8 @@
     "id": "79952567-63d7-4586-8b47-ba13a11a8a18",
     "name": "AppSource Product Gallery",
     "publisher": "Microsoft",
+    "brief": "AppSource Product Gallery app provides a Gallery for navigating Microsoft AppSource apps.",
+    "description": "Using AppSource Product Gallery you can explore apps from Microsoft AppSource and choose to install them on the current environment.",
     "brief": "AppSource Product Gallery app provides a Gallery for navigating Microsoft AppSource apps.",
     "description": "Using AppSource Product Gallery you can explore apps from Microsoft AppSource and choose to install them on the current environment.",
     "version": "24.0.0.0",
@@ -63,15 +65,9 @@
     ],   
     "internalsVisibleTo":  [
         {
-<<<<<<< HEAD
             "id":  "ba17b564-d600-44d5-be0b-ca7ff7ac28fc",
             "name":  "AppSource Gallery Test Library",
             "publisher":  "Microsoft"
-=======
-            "name": "AppSource Product Gallery Test",
-            "id": "c1830429-77f6-4469-837a-7bfd4705ff41",
-            "publisher": "Microsoft"
->>>>>>> 78495ed2
         }
     ],
     "screenshots": [],
