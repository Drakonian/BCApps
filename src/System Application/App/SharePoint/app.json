{
  "id": "1a7bfa64-c856-49ed-86b0-bb05eb5b2de4",
  "name": "SharePoint",
  "publisher": "Microsoft",
  "version": "28.0.0.0",
  "brief": "Reproduces the SharePoint REST API",
  "description": "Provides a set of AL functionality and Helper libraries to make use of SharePoint REST API",
  "privacyStatement": "https://go.microsoft.com/fwlink/?linkid=724009",
  "EULA": "https://go.microsoft.com/fwlink/?linkid=2009120",
  "help": "https://go.microsoft.com/fwlink/?linkid=2103698",
  "url": "https://go.microsoft.com/fwlink/?linkid=724011",
  "logo": "",
  "dependencies": [
    {
      "id": "6936a6a5-43a6-4904-855c-8dc268cd49dd",
      "name": "SharePoint Authorization",
      "publisher": "Microsoft",
      "version": "28.0.0.0"
    },
    {
      "id": "7e3b999e-1182-45d2-8b82-d5127ddba9b2",
      "name": "DotNet Aliases",
      "publisher": "Microsoft",
      "version": "28.0.0.0"
    },
    {
      "id": "1b2efb4b-8c44-4d74-a56f-60646645bb21",
      "name": "URI",
      "publisher": "Microsoft",
      "version": "28.0.0.0"
    },
    {
      "id": "3f95f4c2-037f-44d4-b089-b56ffc01693f",
      "name": "OAuth",
      "publisher": "Microsoft",
      "version": "28.0.0.0"
    },
    {
      "id": "e31ad830-3d46-472e-afeb-1d3d35247943",
      "name": "BLOB Storage",
      "publisher": "Microsoft",
<<<<<<< HEAD
      "version": "27.0.0.0"
    },
    {
      "id": "6d72c93d-164a-494c-8d65-24d7f41d7b61",
      "name": "Microsoft Graph",
      "publisher": "Microsoft",
      "version": "27.0.0.0"
=======
      "version": "28.0.0.0"
>>>>>>> 93c8c848
    }
  ],
  "screenshots": [],
  "features": [],
  "platform": "28.0.0.0",
  "idRanges": [
    {
      "from": 9100,
      "to": 9140
    }
  ],
  "contextSensitiveHelpUrl": "https://docs.microsoft.com/dynamics365/business-central/",
  "target": "OnPrem",
  "internalsVisibleTo": [
    {
      "id": "ff0caa38-65a2-49c5-a7e2-6a0475cfc60e",
      "name": "SharePoint Test Library",
      "publisher": "Microsoft"
    }
  ]
}<|MERGE_RESOLUTION|>--- conflicted
+++ resolved
@@ -39,17 +39,13 @@
       "id": "e31ad830-3d46-472e-afeb-1d3d35247943",
       "name": "BLOB Storage",
       "publisher": "Microsoft",
-<<<<<<< HEAD
-      "version": "27.0.0.0"
+      "version": "28.0.0.0"
     },
     {
       "id": "6d72c93d-164a-494c-8d65-24d7f41d7b61",
       "name": "Microsoft Graph",
       "publisher": "Microsoft",
-      "version": "27.0.0.0"
-=======
       "version": "28.0.0.0"
->>>>>>> 93c8c848
     }
   ],
   "screenshots": [],
