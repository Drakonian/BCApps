--- conflicted
+++ resolved
@@ -45,9 +45,6 @@
         exit(NoSeriesImpl.PeekNextNo(NoSeriesCode, UsageDate));
     end;
 
-<<<<<<< HEAD
-    procedure GetLastNoUsed(NoSeriesCode: Code[20]): Code[20] // TODO: Change to NoSeriesCode?
-=======
     procedure PeekNextNo(NoSeries: Record "No. Series"; UsageDate: Date): Code[20] // TODO: Return boolean whether a number could actually be retrieved or not? Don't rely on whether the code is blank or not
     var
         NoSeriesImpl: Codeunit "No. Series - Impl.";
@@ -55,10 +52,9 @@
         exit(NoSeriesImpl.PeekNextNo(NoSeries, UsageDate));
     end;
 
-    procedure GetLastNoUsed(var NoSeriesLine: Record "No. Series Line"): Code[20] // TODO: Change to NoSeriesCode?
+    procedure GetLastNoUsed(NoSeriesCode: Code[20]): Code[20] // TODO: Change to NoSeriesCode?
     var
         NoSeriesImpl: Codeunit "No. Series - Impl.";
->>>>>>> fcd0942c
     begin
         exit(NoSeriesImpl.GetLastNoUsed(NoSeriesCode));
     end;
@@ -75,17 +71,18 @@
         NoSeriesImpl.TestManual(NoSeriesCode);
     end;
 
-<<<<<<< HEAD
     procedure TestAreNoSeriesRelated(DefaultNoSeriesCode: Code[20]; RelatedNoSeriesCode: Code[20])
+    var
+        NoSeriesImpl: Codeunit "No. Series - Impl.";
     begin
         NoSeriesImpl.TestAreNoSeriesRelated(DefaultNoSeriesCode, RelatedNoSeriesCode);
-=======
+    end;
+
     procedure TestManual(NoSeriesCode: Code[20]; DocumentNo: Code[20]) // TODO: Make this a try function, such that partners can handle cases where the no. series is not set to manual
     var
         NoSeriesImpl: Codeunit "No. Series - Impl.";
     begin
         NoSeriesImpl.TestManual(NoSeriesCode, DocumentNo);
->>>>>>> fcd0942c
     end;
 
     procedure AreNoSeriesRelated(DefaultNoSeriesCode: Code[20]; RelatedNoSeriesCode: Code[20]): Boolean // This is basically what InitSeries does, it then uses the other series if they are and gets a number
@@ -95,7 +92,6 @@
         exit(NoSeriesImpl.AreNoSeriesRelated(DefaultNoSeriesCode, RelatedNoSeriesCode));
     end;
 
-<<<<<<< HEAD
     /// <summary>
     /// Selects a number series related to the OriginalNoSeriesCode (includes the OriginalNoSeriesCode).
     /// </summary>
@@ -104,11 +100,8 @@
     /// <param name="NewNoSeriesCode">The selected number series code.</param>
     /// <returns>True if a number series was selected, false otherwise.</returns>
     procedure SelectRelatedNoSeries(OriginalNoSeriesCode: Code[20]; DefaultHighlightedNoSeriesCode: Code[20]; var NewNoSeriesCode: Code[20]): Boolean
-=======
-    procedure SelectRelatedNoSeries(OriginalNoSeriesCode: Code[20]; var NewNoSeriesCode: Code[20]): Boolean
     var
         NoSeriesImpl: Codeunit "No. Series - Impl.";
->>>>>>> fcd0942c
     begin
         exit(NoSeriesImpl.SelectRelatedNoSeries(OriginalNoSeriesCode, DefaultHighlightedNoSeriesCode, NewNoSeriesCode));
     end;
