--- conflicted
+++ resolved
@@ -1,4 +1,3 @@
-<<<<<<< HEAD
 // ------------------------------------------------------------------------------------------------
 // Copyright (c) Microsoft Corporation. All rights reserved.
 // Licensed under the MIT License. See License.txt in the project root for license information.
@@ -21,16 +20,28 @@
         CannotAssignNewBeforeDateErr: Label 'You cannot assign new numbers from the number series %1 on a date before %2.', Comment = '%1=No. Series Code,%2=Date';
         CannotAssignAutomaticallyErr: Label 'It is not possible to assign numbers automatically. If you want the program to assign numbers automatically, please activate %1 in %2 %3.', Comment = '%1=Default Nos. setting,%2=No. Series table caption,%3=No. Series Code';
         SeriesNotRelatedErr: Label 'The number series %1 is not related to %2.', Comment = '%1=No. Series Code,%2=No. Series Code';
+        PostErr: Label 'You have one or more documents that must be posted before you post document no. %1 according to your company''s No. Series setup.', Comment = '%1=Document No.';
 
     procedure TestManual(NoSeriesCode: Code[20])
     var
         NoSeries: Record "No. Series";
     begin
-        if NoSeriesCode <> '' then begin
-            NoSeries.Get(NoSeriesCode);
-            if not NoSeries."Manual Nos." then
-                Error(CannotAssignManuallyErr, NoSeries.FieldCaption("Manual Nos."), NoSeries.TableCaption(), NoSeries.Code);
-        end;
+        if NoSeriesCode = '' then
+            exit;
+        NoSeries.Get(NoSeriesCode);
+        if not NoSeries."Manual Nos." then
+            Error(CannotAssignManuallyErr, NoSeries.FieldCaption("Manual Nos."), NoSeries.TableCaption(), NoSeries.Code);
+    end;
+
+    procedure TestManual(NoSeriesCode: Code[20]; DocumentNo: Code[20])
+    var
+        NoSeries: Record "No. Series";
+    begin
+        if NoSeriesCode = '' then
+            exit;
+        NoSeries.Get(NoSeriesCode);
+        if not NoSeries."Manual Nos." then
+            Error(Posterr, DocumentNo);
     end;
 
     procedure GetLastNoUsed(var NoSeriesLine: Record "No. Series Line"): Code[20]
@@ -76,6 +87,11 @@
         if NoSeriesLine."Allow Gaps in Nos." then // TODO: Enum needs to be specified on the table and retrieved from there
             exit(Enum::"No. Series Implementation"::Sequence);
         exit(Enum::"No. Series Implementation"::Normal);
+    end;
+
+    procedure GetNoSeriesLine(var NoSeriesLine: Record "No. Series Line"; NoSeries: Record "No. Series"; SeriesDate: Date; HideWarningsAndErrors: Boolean): Boolean
+    begin
+        exit(GetNoSeriesLine(NoSeriesLine, NoSeries.Code, SeriesDate, HideWarningsAndErrors));
     end;
 
     local procedure GetNoSeriesLine(var NoSeriesLine: Record "No. Series Line"; NoSeriesCode: Code[20]; UsageDate: Date; HideErrorsAndWarnings: Boolean): Boolean
@@ -130,21 +146,26 @@
         exit(PeekNextNo(NoSeriesLine, UsageDate));
     end;
 
+    procedure PeekNextNo(NoSeries: Record "No. Series"; UsageDate: Date): Code[20]
+    var
+        NoSeriesLine: Record "No. Series Line";
+    begin
+        NoSeriesLine."Series Code" := NoSeries.Code;
+        exit(PeekNextNo(NoSeriesLine, UsageDate));
+    end;
+
     procedure PeekNextNo(var NoSeriesLine: Record "No. Series Line"; UsageDate: Date) NextNo: Code[20]
     var
         NoSeriesSingle: Interface "No. Series - Single";
     begin
-        if not GetNoSeriesLine(NoSeriesLine, NoSeriesLine."Series Code", UsageDate, true) then
+        if UsageDate = 0D then
+            UsageDate := WorkDate();
+        if not GetNoSeriesLine(NoSeriesLine, NoSeriesLine."Series Code", UsageDate, false) then
             exit('');
 
         NoSeriesSingle := GetImplementation(NoSeriesLine);
 
         exit(NoSeriesSingle.PeekNextNo(NoSeriesLine, UsageDate));
-    end;
-
-    procedure GetNoSeriesLine(var NoSeriesLine: Record "No. Series Line"; NoSeries: Record "No. Series"; SeriesDate: Date; HideWarningsAndErrors: Boolean): Boolean
-    begin
-        exit(GetNoSeriesLine(NoSeriesLine, NoSeries.Code, SeriesDate, HideWarningsAndErrors));
     end;
 
     procedure TestAreNoSeriesRelated(DefaultNoSeriesCode: Code[20]; RelatedNoSeriesCode: Code[20])
@@ -195,206 +216,4 @@
         end;
         exit(false);
     end;
-=======
-// ------------------------------------------------------------------------------------------------
-// Copyright (c) Microsoft Corporation. All rights reserved.
-// Licensed under the MIT License. See License.txt in the project root for license information.
-// ------------------------------------------------------------------------------------------------
-
-namespace Microsoft.Foundation.NoSeries;
-
-codeunit 304 "No. Series - Impl."
-{
-    Access = Internal;
-    permissions = tabledata "No. Series Line" = rm;
-    InherentPermissions = X;
-    InherentEntitlements = X;
-
-    var
-        CannotAssignManuallyErr: Label 'You may not enter numbers manually. If you want to enter numbers manually, please activate %1 in %2 %3.', comment = '%1=Manual Nos. setting,%2=No. Series table caption,%3=No. Series Code';
-        CannotAssignNewOnDateErr: Label 'You cannot assign new numbers from the number series %1 on %2.', Comment = '%1=No. Series Code,%2=Date';
-        CannotAssignNewErr: Label 'You cannot assign new numbers from the number series %1.', Comment = '%1=No. Series Code';
-        CannotAssignNewBeforeDateErr: Label 'You cannot assign new numbers from the number series %1 on a date before %2.', Comment = '%1=No. Series Code,%2=Date';
-        CannotAssignAutomaticallyErr: Label 'It is not possible to assign numbers automatically. If you want the program to assign numbers automatically, please activate %1 in %2 %3.', Comment = '%1=Default Nos. setting,%2=No. Series table caption,%3=No. Series Code';
-        PostErr: Label 'You have one or more documents that must be posted before you post document no. %1 according to your company''s No. Series setup.', Comment = '%1=Document No.';
-
-    procedure TestManual(NoSeriesCode: Code[20])
-    var
-        NoSeries: Record "No. Series";
-    begin
-        if NoSeriesCode = '' then
-            exit;
-        NoSeries.Get(NoSeriesCode);
-        if not NoSeries."Manual Nos." then
-            Error(CannotAssignManuallyErr, NoSeries.FieldCaption("Manual Nos."), NoSeries.TableCaption(), NoSeries.Code);
-    end;
-
-    procedure TestManual(NoSeriesCode: Code[20]; DocumentNo: Code[20])
-    var
-        NoSeries: Record "No. Series";
-    begin
-        if NoSeriesCode = '' then
-            exit;
-        NoSeries.Get(NoSeriesCode);
-        if not NoSeries."Manual Nos." then
-            Error(Posterr, DocumentNo);
-    end;
-
-    procedure GetLastNoUsed(var NoSeriesLine: Record "No. Series Line"): Code[20]
-    begin
-        exit(GetImplementation(NoSeriesLine).GetLastNoUsed(NoSeriesLine));
-    end;
-
-    procedure GetNextNo(NoSeriesCode: Code[20]; SeriesDate: Date; HideErrorsAndWarnings: Boolean): Code[20]
-    var
-        NoSeriesLine: Record "No. Series Line";
-    begin
-        NoSeriesLine."Series Code" := NoSeriesCode;
-        exit(GetNextNo(NoSeriesLine, SeriesDate, HideErrorsAndWarnings));
-    end;
-
-    procedure GetNextNo(var NoSeriesLine: Record "No. Series Line"; SeriesDate: Date; HideErrorsAndWarnings: Boolean): Code[20]
-    var
-        NoSeriesSingle: Interface "No. Series - Single";
-    begin
-        if SeriesDate = 0D then
-            SeriesDate := WorkDate();
-        if not GetNoSeriesLine(NoSeriesLine, NoSeriesLine."Series Code", SeriesDate, HideErrorsAndWarnings) then
-            exit('');
-
-        if NoSeriesLine."Allow Gaps in Nos." then // TODO: Enum needs to be specified on the table and retrieved from there
-            NoSeriesSingle := Enum::"No. Series Implementation"::Sequence
-        else
-            NoSeriesSingle := Enum::"No. Series Implementation"::Normal;
-
-        exit(NoSeriesSingle.GetNextNo(NoSeriesLine, SeriesDate, HideErrorsAndWarnings));
-    end;
-
-    local procedure GetImplementation(var NoSeriesLine: Record "No. Series Line"): Interface "No. Series - Single"
-    begin
-        if NoSeriesLine."Allow Gaps in Nos." then // TODO: Enum needs to be specified on the table and retrieved from there
-            exit(Enum::"No. Series Implementation"::Sequence);
-        exit(Enum::"No. Series Implementation"::Normal);
-    end;
-
-    procedure GetNoSeriesLine(var NoSeriesLine: Record "No. Series Line"; NoSeries: Record "No. Series"; SeriesDate: Date; HideWarningsAndErrors: Boolean): Boolean
-    begin
-        exit(GetNoSeriesLine(NoSeriesLine, NoSeries.Code, SeriesDate, HideWarningsAndErrors));
-    end;
-
-    local procedure GetNoSeriesLine(var NoSeriesLine: Record "No. Series Line"; NoSeriesCode: Code[20]; UsageDate: Date; HideErrorsAndWarnings: Boolean): Boolean
-    var
-        NoSeries: Record "No. Series";
-    begin
-        if UsageDate = 0D then
-            UsageDate := WorkDate();
-
-        // Find the No. Series Line closest to the usage date
-        NoSeriesLine.Reset();
-        NoSeriesLine.SetCurrentKey("Series Code", "Starting Date");
-        NoSeriesLine.SetRange("Series Code", NoSeriesCode);
-        NoSeriesLine.SetRange("Starting Date", 0D, UsageDate);
-        NoSeriesLine.SetRange(Open, true);
-        if NoSeriesLine.FindLast() then begin
-            // There may be multiple No. Series Lines for the same day, so find the first one.
-            NoSeriesLine.SetRange("Starting Date", NoSeriesLine."Starting Date");
-            NoSeriesLine.FindFirst();
-        end else begin
-            // Throw an error depending on the reason we couldn't find a date
-            if HideErrorsAndWarnings then
-                exit(false);
-            NoSeriesLine.SetRange("Starting Date");
-            NoSeriesLine.SetRange(Open);
-            if not NoSeriesLine.IsEmpty() then
-                Error(
-                  CannotAssignNewOnDateErr,
-                  NoSeriesCode, UsageDate);
-            Error(
-                CannotAssignNewErr,
-                NoSeriesCode);
-        end;
-
-        // If Date Order is required for this No. Series, make sure the usage date is not before the last date used
-        NoSeries.Get(NoSeriesCode);
-        if NoSeries."Date Order" and (UsageDate < NoSeriesLine."Last Date Used") then begin
-            if HideErrorsAndWarnings then
-                exit(false);
-            Error(
-              CannotAssignNewBeforeDateErr,
-              NoSeries.Code, NoSeriesLine."Last Date Used");
-        end;
-        exit(true);
-    end;
-
-    procedure PeekNextNo(NoSeriesCode: Code[20]; UsageDate: Date): Code[20]
-    var
-        NoSeriesLine: Record "No. Series Line";
-    begin
-        NoSeriesLine."Series Code" := NoSeriesCode;
-        exit(PeekNextNo(NoSeriesLine, UsageDate));
-    end;
-
-    procedure PeekNextNo(NoSeries: Record "No. Series"; UsageDate: Date): Code[20]
-    var
-        NoSeriesLine: Record "No. Series Line";
-    begin
-        NoSeriesLine."Series Code" := NoSeries.Code;
-        exit(PeekNextNo(NoSeriesLine, UsageDate));
-    end;
-
-    procedure PeekNextNo(var NoSeriesLine: Record "No. Series Line"; UsageDate: Date) NextNo: Code[20]
-    var
-        NoSeriesSingle: Interface "No. Series - Single";
-    begin
-        if UsageDate = 0D then
-            UsageDate := WorkDate();
-        if not GetNoSeriesLine(NoSeriesLine, NoSeriesLine."Series Code", UsageDate, false) then
-            exit('');
-
-        if NoSeriesLine."Allow Gaps in Nos." then
-            NoSeriesSingle := Enum::"No. Series Implementation"::Sequence
-        else
-            NoSeriesSingle := Enum::"No. Series Implementation"::Normal;
-
-        exit(NoSeriesSingle.PeekNextNo(NoSeriesLine, UsageDate));
-    end;
-
-    procedure AreNoSeriesRelated(DefaultNoSeriesCode: Code[20]; RelatedNoSeriesCode: Code[20]): Boolean
-    var
-        NoSeries: Record "No. Series";
-        NoSeriesRelationship: Record "No. Series Relationship";
-    begin
-        if not NoSeries.Get(DefaultNoSeriesCode) then
-            exit(false);
-
-        if not NoSeries."Default Nos." then
-            Error(
-              CannotAssignAutomaticallyErr,
-              NoSeries.FieldCaption("Default Nos."), NoSeries.TableCaption(), NoSeries.Code);
-        exit(NoSeriesRelationship.Get(DefaultNoSeriesCode, RelatedNoSeriesCode));
-    end;
-
-    procedure SelectRelatedNoSeries(OriginalNoSeriesCode: Code[20]; var NewNoSeriesCode: Code[20]): Boolean
-    var
-        NoSeries: Record "No. Series";
-        NoSeriesRelationship: Record "No. Series Relationship";
-    begin
-        // Select all related series
-        NoSeriesRelationship.SetRange(Code, OriginalNoSeriesCode);
-
-        if NoSeriesRelationship.FindSet() then
-            repeat
-                NoSeries.Code := NoSeriesRelationship."Series Code";
-                NoSeries.Mark := true;
-            until NoSeriesRelationship.Next() = 0;
-        NoSeries.Code := OriginalNoSeriesCode;
-        NoSeries.Mark := true;
-
-        if PAGE.RunModal(0, NoSeries) = ACTION::LookupOK then begin
-            NewNoSeriesCode := NoSeries.Code;
-            exit(true);
-        end;
-        exit(false);
-    end;
->>>>>>> fcd0942c
 }