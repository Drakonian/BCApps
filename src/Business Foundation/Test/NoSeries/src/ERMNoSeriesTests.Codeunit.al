namespace Microsoft.Test.Foundation.NoSeries;

using System.TestLibraries.Utilities;
using System.TestLibraries.Security.AccessControl;
using Microsoft.Foundation.NoSeries;

codeunit 134370 "ERM No. Series Tests"
{
    Subtype = Test;

    trigger OnRun()
    begin
        // [FEATURE] [No. Series]
    end;

    var
        LibraryAssert: Codeunit "Library Assert";
        PermissionsMock: Codeunit "Permissions Mock";
        StartingNumberTxt: Label 'ABC00010D';
        SecondNumberTxt: Label 'ABC00020D';
        EndingNumberTxt: Label 'ABC00090D';

    [Test]
    [TransactionModel(TransactionModel::AutoRollback)]
    [Scope('OnPrem')]
    procedure TestStartingNoNoGaps()
    var
        NoSeriesLine: Record "No. Series Line";
        NoSeries: Codeunit "No. Series";
    begin
        Initialize();
        CreateNewNumberSeries('TEST', 1, false, NoSeriesLine);
        LibraryAssert.AreEqual('', NoSeries.GetLastNoUsed(NoSeriesLine."Series Code"), 'lastUsedNo function before taking a number');
        LibraryAssert.AreEqual(0D, NoSeriesLine."Last Date Used", 'Last Date used should be 0D');

        // test
<<<<<<< HEAD
        LibraryAssert.AreEqual(StartingNumberTxt, NoSeriesManagement.GetNextNo(NoSeriesLine."Series Code", TODAY, true), 'No gaps diff');
        LibraryAssert.AreEqual(INCSTR(StartingNumberTxt), NoSeriesManagement.GetNextNo(NoSeriesLine."Series Code", TODAY, true), 'No gaps diff');

        NoSeriesLine.Get(NoSeriesLine."Series Code", NoSeriesLine."Line No.");
=======
        LibraryAssert.AreEqual(StartingNumberTxt, NoSeries.GetNextNo(NoSeriesLine."Series Code", TODAY, true), 'No gaps diff');
        LibraryAssert.AreEqual(INCSTR(StartingNumberTxt), NoSeries.GetNextNo(NoSeriesLine."Series Code", TODAY, true), 'No gaps diff');
        NoSeriesLine.Find();
>>>>>>> fcd0942c
        LibraryAssert.AreEqual(INCSTR(StartingNumberTxt), NoSeriesLine."Last No. Used", 'last no. used field');
        LibraryAssert.AreEqual(INCSTR(StartingNumberTxt), NoSeries.GetLastNoUsed(NoSeriesLine."Series Code"), 'lastUsedNo function');
        LibraryAssert.AreEqual(Today(), NoSeriesLine."Last Date Used", 'Last Date used should be workdate');
    end;

    [Test]
    [TransactionModel(TransactionModel::AutoRollback)]
    [Scope('OnPrem')]
    procedure TestStartingNoWithGaps()
    var
        NoSeriesLine: Record "No. Series Line";
        NoSeries: Codeunit "No. Series";
    begin
        Initialize();
        CreateNewNumberSeries('TEST', 1, true, NoSeriesLine);
        LibraryAssert.AreEqual('', NoSeries.GetLastNoUsed(NoSeriesLine."Series Code"), 'lastUsedNo function before taking a number');
        LibraryAssert.AreEqual(ToBigInt(10), NoSeriesLine."Starting Sequence No.", 'Starting Sequence No. is wrong');
        LibraryAssert.AreEqual(ToBigInt(9), NumberSequence.Current(NoSeriesLine."Sequence Name"), 'Current value wrong');
        LibraryAssert.AreEqual(0D, NoSeriesLine."Last Date Used", 'Last Date used should be 0D');

        // test
        LibraryAssert.AreEqual(StartingNumberTxt, NoSeries.GetNextNo(NoSeriesLine."Series Code", TODAY, true), 'With gaps diff');
        LibraryAssert.AreEqual(ToBigInt(10), NumberSequence.Current(NoSeriesLine."Sequence Name"), 'Current value wrong');
        LibraryAssert.AreEqual(INCSTR(StartingNumberTxt), NoSeries.GetNextNo(NoSeriesLine."Series Code", TODAY, true), 'With gaps diff');
        LibraryAssert.AreEqual(ToBigInt(11), NumberSequence.Current(NoSeriesLine."Sequence Name"), 'Current value wrong');

        NoSeriesLine.Get(NoSeriesLine."Series Code", NoSeriesLine."Line No.");
        LibraryAssert.AreEqual('', NoSeriesLine."Last No. Used", 'last no. used field');
        LibraryAssert.AreEqual(INCSTR(StartingNumberTxt), NoSeries.GetLastNoUsed(NoSeriesLine."Series Code"), 'lastUsedNo function');
        LibraryAssert.AreEqual(Today(), NoSeriesLine."Last Date Used", 'Last Date used should be workdate');
    end;

    [Test]
    [TransactionModel(TransactionModel::AutoRollback)]
    [Scope('OnPrem')]
    procedure TestChangingToAllowGaps()
    var
        NoSeriesLine: Record "No. Series Line";
        NoSeries: Codeunit "No. Series";
    begin
        Initialize();
        CreateNewNumberSeries('TEST', 10, false, NoSeriesLine);
        LibraryAssert.AreEqual('', NoSeries.GetLastNoUsed(NoSeriesLine."Series Code"), 'lastUsedNo function before taking a number');
        LibraryAssert.AreEqual(ToBigInt(0), NoSeriesLine."Starting Sequence No.", 'Starting Sequence No. is wrong');

        // test - enable Allow gaps
        LibraryAssert.AreEqual(StartingNumberTxt, NoSeries.GetNextNo(NoSeriesLine."Series Code", TODAY, true), 'With gaps diff');
        NoSeriesLine.Find();
        NoSeriesLine.VALIDATE("Allow Gaps in Nos.", true);
        NoSeriesLine.Modify();
        LibraryAssert.AreEqual(ToBigInt(10), NoSeriesLine."Starting Sequence No.", 'Starting Sequence No. is wrong after conversion');
        LibraryAssert.AreEqual('', NoSeriesLine."Last No. Used", 'last no. used field');
<<<<<<< HEAD
        LibraryAssert.AreEqual(StartingNumberTxt, NoSeries.GetLastNoUsed(NoSeriesLine."Series Code"), 'lastUsedNo function after conversion');
        LibraryAssert.AreEqual(SecondNumberTxt, NoSeriesManagement.GetNextNo(NoSeriesLine."Series Code", TODAY, true), 'GetNextNo after conversion');
        LibraryAssert.AreEqual(SecondNumberTxt, NoSeries.GetLastNoUsed(NoSeriesLine."Series Code"), 'lastUsedNo after taking new no. after conversion');
=======
        LibraryAssert.AreEqual(StartingNumberTxt, NoSeries.GetLastNoUsed(NoSeriesLine), 'lastUsedNo function after conversion');
        LibraryAssert.AreEqual(SecondNumberTxt, NoSeries.GetNextNo(NoSeriesLine."Series Code", TODAY, true), 'GetNextNo after conversion');
        LibraryAssert.AreEqual(SecondNumberTxt, NoSeries.GetLastNoUsed(NoSeriesLine), 'lastUsedNo after taking new no. after conversion');
>>>>>>> fcd0942c
        // Change back to not allow gaps
        NoSeriesLine.Find();
        NoSeriesLine.VALIDATE("Allow Gaps in Nos.", false);
        NoSeriesLine.Modify();
        LibraryAssert.AreEqual(SecondNumberTxt, NoSeriesLine."Last No. Used", 'last no. used field after reset');
<<<<<<< HEAD
        LibraryAssert.AreEqual(SecondNumberTxt, NoSeries.GetLastNoUsed(NoSeriesLine."Series Code"), 'lastUsedNo  after reset');

        // clean up
        DeleteNumberSeries('TEST');
=======
        LibraryAssert.AreEqual(SecondNumberTxt, NoSeries.GetLastNoUsed(NoSeriesLine), 'lastUsedNo  after reset');
>>>>>>> fcd0942c
    end;

    [Test]
    [TransactionModel(TransactionModel::AutoRollback)]
    [Scope('OnPrem')]
    procedure TestChangingToAllowGapsDateOrder()
    var
        NoSeries: Record "No. Series";
        NoSeriesLine: Record "No. Series Line";
    begin
        Initialize();
        CreateNewNumberSeries('TEST', 10, false, NoSeriesLine);
        NoSeries.Get('TEST');
        NoSeries."Date Order" := true;
        NoSeries.Modify();

        // test - enable Allow gaps should be allowed
        NoSeriesLine.VALIDATE("Allow Gaps in Nos.", true);
    end;

    [Test]
    [TransactionModel(TransactionModel::AutoRollback)]
    [Scope('OnPrem')]
    procedure TestChangingStartNoAfterUsingNoSeries()
    var
        NoSeriesLine: Record "No. Series Line";
        NoSeries: Codeunit "No. Series";
        FormattedNo: Code[20];
    begin
        Initialize();
        CreateNewNumberSeries('TEST', 10, false, NoSeriesLine);
        NoSeriesLine."Starting No." := 'A000001';
        NoSeriesLine."Last No. Used" := 'A900001';
        NoSeriesLine.Validate("Allow Gaps in Nos.", true);
        NoSeriesLine.Modify();

        // test - getting formatted number still works
        FormattedNo := NoSeries.GetLastNoUsed(NoSeriesLine."Series Code");
        LibraryAssert.AreEqual('A900001', FormattedNo, 'Init didnt work...');
        NoSeriesLine."Starting No." := 'A';
        NoSeriesLine.Modify();
        FormattedNo := NoSeries.GetLastNoUsed(NoSeriesLine."Series Code");
        LibraryAssert.AreEqual('A900001', FormattedNo, 'Default didnt work');
    end;

    [Test]
    [TransactionModel(TransactionModel::AutoRollback)]
    [Scope('OnPrem')]
    procedure TestChangingStartNoAfterUsingNoSeriesTooLong()
    var
        NoSeriesLine: Record "No. Series Line";
        NoSeries: Codeunit "No. Series";
        FormattedNo: Code[20];
    begin
        Initialize();
        CreateNewNumberSeries('TEST', 10, false, NoSeriesLine);
        NoSeriesLine."Starting No." := 'ABC00000000000000001';
        NoSeriesLine."Last No. Used" := 'ABC10000000000000001';
        NoSeriesLine.Validate("Allow Gaps in Nos.", true);
        NoSeriesLine.Modify();

        // test - getting formatted number still works
        FormattedNo := NoSeries.GetLastNoUsed(NoSeriesLine."Series Code");
        LibraryAssert.AreEqual('ABC10000000000000001', FormattedNo, 'Init didnt work...');
        NoSeriesLine."Starting No." := 'ABCD';
        NoSeriesLine.Modify();
        FormattedNo := NoSeries.GetLastNoUsed(NoSeriesLine."Series Code"); // will become too long, so we truncate the prefix
        LibraryAssert.AreEqual('A10000000000000001', FormattedNo, 'Default didnt work');
    end;

    [Test]
    [TransactionModel(TransactionModel::AutoRollback)]
    [Scope('OnPrem')]
    procedure TheLastNoUsedDidNotChangeAfterEnabledAllowGapsInNos()
    var
        NoSeriesLine: Record "No. Series Line";
        NoSeriesLines: TestPage "No. Series Lines";
        LastNoUsed: Code[20];
    begin
        // [SCENARIO 365394] The "Last No. Used" should not changed after enabled and disabled "Allow Gaps in Nos." for No Series, which included only digits
        Initialize();

        // [GIVEN] Created No Series with "Allow Gaps in Nos." = true and "Last No. Used"
        CreateNewNumberSeries('TEST', 10, false, NoSeriesLine);
        NoSeriesLine."Starting No." := '1000001';
        LastNoUsed := '1000023';
        NoSeriesLine."Last No. Used" := LastNoUsed;
        NoSeriesLine.Validate("Allow Gaps in Nos.", true);

        // [GIVEN] Change "Allow Gaps in Nos." to false
        NoSeriesLine.Validate("Allow Gaps in Nos.", false);

        // [GIVEN] Change "Allow Gaps in Nos." to true
        NoSeriesLine.Validate("Allow Gaps in Nos.", true);
        NoSeriesLine.Modify();

        // [WHEN] Open page 457 "No. Series Lines"
        NoSeriesLines.OpenEdit();
        NoSeriesLines.Filter.SetFilter("Series Code", NoSeriesLine."Series Code");
        NoSeriesLines.Filter.SetFilter("Line No.", Format(NoSeriesLine."Line No."));
        NoSeriesLines.First();

        // [THEN] "Last No. Used" did not change
        NoSeriesLines."Last No. Used".AssertEquals(LastNoUsed);
    end;

    [Test]
    [TransactionModel(TransactionModel::AutoRollback)]
    [Scope('OnPrem')]
    procedure TestInsertFromExternalWithGaps()
    var
        NoSeriesLine: Record "No. Series Line";
        NoSeries: Codeunit "No. Series";
    begin
        Initialize();
        CreateNewNumberSeries('TEST', 1, false, NoSeriesLine);
        // Simulate that NoSeriesLine was inserted programmatically without triggering creation of Sequence
        NoSeriesLine."Allow Gaps in Nos." := true;
        NoSeriesLine."Sequence Name" := Format(CreateGuid());
        NoSeriesLine."Sequence Name" := CopyStr(CopyStr(NoSeriesLine."Sequence Name", 2, StrLen(NoSeriesLine."Sequence Name") - 2), 1, MaxStrLen(NoseriesLine."Sequence Name"));
        NoSeriesLine.Modify();

        LibraryAssert.AreEqual('', NoSeries.GetLastNoUsed(NoSeriesLine."Series Code"), 'lastUsedNo function before taking a number');

        // test
        LibraryAssert.AreEqual(StartingNumberTxt, NoSeries.GetNextNo(NoSeriesLine."Series Code", TODAY, true), 'Gaps diff');
        LibraryAssert.AreEqual(INCSTR(StartingNumberTxt), NoSeries.GetNextNo(NoSeriesLine."Series Code", TODAY, true), 'Gaps diff');
    end;

    [Test]
    [TransactionModel(TransactionModel::AutoRollback)]
    [Scope('OnPrem')]
    procedure TestModifyNoGetNextWithoutGaps()
    begin
        ModifyNoGetNext(false);
    end;

    [Test]
    [TransactionModel(TransactionModel::AutoRollback)]
    [Scope('OnPrem')]
    procedure TestModifyNoGetNextWithGaps()
    begin
        ModifyNoGetNext(true);
    end;

    local procedure ModifyNoGetNext(AllowGaps: Boolean)
    var
        NoSeriesLine: Record "No. Series Line";
        NoSeries: Codeunit "No. Series";
    begin
        Initialize();
        CreateNewNumberSeries('TEST', 1, AllowGaps, NoSeriesLine);

        // test
        LibraryAssert.AreEqual(StartingNumberTxt, NoSeries.GetNextNo(NoSeriesLine."Series Code", TODAY, false), 'Gaps diff - first');
        LibraryAssert.AreEqual(INCSTR(StartingNumberTxt), NoSeries.GetNextNo(NoSeriesLine."Series Code", TODAY, false), 'Gaps diff - second');
    end;

    [Test]
    [TransactionModel(TransactionModel::AutoRollback)]
    [Scope('OnPrem')]
    procedure TestSaveNoSeriesWithOutGaps()
    var
        NoSeriesLine: Record "No. Series Line";
        NoSeriesBatch: Codeunit "No. Series - Batch";
    begin
        Initialize();
        CreateNewNumberSeriesWithAllowGaps('TEST', 1, NoSeriesLine);

        // test
        LibraryAssert.AreEqual(StartingNumberTxt, NoSeriesBatch.GetNextNo(NoSeriesLine."Series Code", TODAY), 'Gaps diff');
        LibraryAssert.AreEqual(INCSTR(StartingNumberTxt), NoSeriesBatch.GetNextNo(NoSeriesLine."Series Code", TODAY), 'Gaps diff');
        NoSeriesBatch.SaveState();
        Clear(NoSeriesBatch);
        NoSeriesLine.Get(NoSeriesLine."Series Code", NoSeriesLine."Line No.");
        LibraryAssert.AreEqual(INCSTR(StartingNumberTxt), NoSeriesBatch.GetLastNoUsed(NoSeriesLine), 'No. series not updated correctly');
        LibraryAssert.AreEqual(INCSTR(INCSTR(StartingNumberTxt)), NoSeriesBatch.GetNextNo(NoSeriesLine."Series Code", TODAY), 'GetNext after Save');
    end;

    [Test]
    [TransactionModel(TransactionModel::AutoRollback)]
    [Scope('OnPrem')]
    procedure TestSaveNoSeriesWithGaps()
    var
        NoSeriesLine: Record "No. Series Line";
        NoSeriesBatch: Codeunit "No. Series - Batch";
    begin
        Initialize();
        CreateNewNumberSeriesWithoutAllowGaps('TEST', 1, NoSeriesLine);

        // test
<<<<<<< HEAD
        LibraryAssert.AreEqual(StartingNumberTxt, NoSeriesManagement.GetNextNo(NoSeriesLine."Series Code", TODAY, false), 'Gaps diff');
        LibraryAssert.AreEqual(INCSTR(StartingNumberTxt), NoSeriesManagement.GetNextNo(NoSeriesLine."Series Code", TODAY, false), 'Gaps diff');
        NoSeriesManagement.SaveNoSeries();
        Clear(NoSeriesManagement);

        NoSeriesLine.Get(NoSeriesLine."Series Code", NoSeriesLine."Line No.");
        LibraryAssert.AreEqual(INCSTR(StartingNumberTxt), NoSeries.GetLastNoUsed(NoSeriesLine."Series Code"), 'No. series not updated correctly');
        LibraryAssert.AreEqual(INCSTR(INCSTR(StartingNumberTxt)), NoSeriesManagement.GetNextNo(NoSeriesLine."Series Code", TODAY, true), 'GetNext after Save');
        // clean up
        DeleteNumberSeries('TEST');
=======
        LibraryAssert.AreEqual(StartingNumberTxt, NoSeriesBatch.GetNextNo(NoSeriesLine."Series Code", TODAY), 'Gaps diff');
        LibraryAssert.AreEqual(INCSTR(StartingNumberTxt), NoSeriesBatch.GetNextNo(NoSeriesLine."Series Code", TODAY), 'Gaps diff');
        NoSeriesBatch.SaveState();
        Clear(NoSeriesBatch);
        NoSeriesLine.Get(NoSeriesLine."Series Code", NoSeriesLine."Line No.");
        LibraryAssert.AreEqual(INCSTR(StartingNumberTxt), NoSeriesLine."Last No. Used", 'No. series not updated correctly');
        LibraryAssert.AreEqual(INCSTR(INCSTR(StartingNumberTxt)), NoSeriesBatch.GetNextNo(NoSeriesLine."Series Code", TODAY), 'GetNext after Save');
>>>>>>> fcd0942c
    end;

    [Test]
    [TransactionModel(TransactionModel::AutoRollback)]
    [Scope('OnPrem')]
    procedure TestCurrentAndNextDifferWithOutGaps()
    begin
        CurrentAndNextDiffer(false);
    end;

    [Test]
    [TransactionModel(TransactionModel::AutoRollback)]
    [Scope('OnPrem')]
    procedure TestCurrentAndNextDifferWithGaps()
    begin
        CurrentAndNextDiffer(true);
    end;

    local procedure CurrentAndNextDiffer(AllowGaps: Boolean)
    var
        NoSeriesLine: Record "No. Series Line";
        NoSeries: Codeunit "No. Series";
    begin
        Initialize();
        CreateNewNumberSeries('TEST', 1, AllowGaps, NoSeriesLine);

        // test
<<<<<<< HEAD
        LibraryAssert.AreEqual('', NoSeries.GetLastNoUsed(NoSeriesLine."Series Code"), 'Wrong last no.');
        LibraryAssert.AreEqual(StartingNumberTxt, NoSeriesManagement.GetNextNo(NoSeriesLine."Series Code", TODAY, false), 'Wrong first no.');

        // clean up
        DeleteNumberSeries('TEST');
=======
        LibraryAssert.AreEqual('', NoSeries.GetLastNoUsed(NoSeriesLine), 'Wrong last no.');
        LibraryAssert.AreEqual(StartingNumberTxt, NoSeries.GetNextNo(NoSeriesLine."Series Code", TODAY, false), 'Wrong first no.');
>>>>>>> fcd0942c
    end;

    [Test]
    [TransactionModel(TransactionModel::AutoRollback)]
    [Scope('OnPrem')]
    procedure NoSeriesWithoutNoSeriesLineFailsValidation()
    var
        NoSeriesLine: Record "No. Series Line";
        NoSeriesPage: TestPage "No. Series";
    begin
        // Create no. series without no. series line
        Initialize();
        CreateNewNumberSeries('TEST', 1, true, NoSeriesLine);
        NoSeriesLine.Delete();

        // Invoke TestNoSeries action
        NoSeriesPage.OpenEdit();
        NoSeriesPage.GoToKey('TEST');
        asserterror NoSeriesPage.TestNoSeriesSingle.Invoke();

        // Error is thrown
        LibraryAssert.ExpectedError('You cannot assign new numbers from the number series TEST');
    end;

    [Test]
    [TransactionModel(TransactionModel::AutoRollback)]
    [Scope('OnPrem')]
    procedure NoSeriesWithNoSeriesLineOnLaterStartingDateFailsValidation()
    var
        NoSeriesLine: Record "No. Series Line";
        NoSeriesPage: TestPage "No. Series";
    begin
        // Create no. series without no. series line
        Initialize();
        CreateNewNumberSeries('TEST', 1, true, NoSeriesLine);
        NoSeriesLine.Validate("Starting Date", CalcDate('<+1M>', WorkDate()));
        NoSeriesLine.Modify(true);

        // Invoke TestNoSeries action
        NoSeriesPage.OpenEdit();
        NoSeriesPage.GoToKey('TEST');
        asserterror NoSeriesPage.TestNoSeriesSingle.Invoke();

        // Error is thrown
        LibraryAssert.ExpectedError('You cannot assign new numbers from the number series TEST on ');
    end;

    [Test]
    [TransactionModel(TransactionModel::AutoRollback)]
    [Scope('OnPrem')]
    procedure NoSeriesThatCanGenerateNextNoSuceedsValidation()
    var
        NoSeriesLine: Record "No. Series Line";
        NoSeriesPage: TestPage "No. Series";
    begin
        // Create no. series without no. series line
        Initialize();
        CreateNewNumberSeries('TEST', 1, true, NoSeriesLine);

        // Invoke TestNoSeries action succeeds
        NoSeriesPage.OpenEdit();
        NoSeriesPage.GoToKey('TEST');
        NoSeriesPage.TestNoSeriesSingle.Invoke();
    end;

    [Test]
    [TransactionModel(TransactionModel::AutoRollback)]
    [Scope('OnPrem')]
    procedure NoSeriesValidationDoesNotChangeTheNextNoGenerated()
    var
        NoSeriesLine: Record "No. Series Line";
        NoSeries: Codeunit "No. Series";
        NoSeriesPage: TestPage "No. Series";
    begin
        // Create no. series without no. series line
        Initialize();
        CreateNewNumberSeries('TEST', 1, true, NoSeriesLine); // todo: test fails when using sequence. Not sure how it passed before

        // Invoke TestNoSeries action succeeds
        NoSeriesPage.OpenEdit();
        NoSeriesPage.GoToKey('TEST');
        NoSeriesPage.TestNoSeriesSingle.Invoke();

        // Ensure invoking TestNoSeries action does not modify the series
        LibraryAssert.AreEqual(StartingNumberTxt, NoSeries.GetNextNo('TEST', WorkDate(), true), 'DoGetNextNo does not get the first no in the no series');

        // Invoke TestNoSeries action again
        NoSeriesPage.TestNoSeriesSingle.Invoke();

        // Ensure invoking TestNoSeries action does not modify the series
        LibraryAssert.AreEqual(IncStr(StartingNumberTxt), NoSeries.GetNextNo('TEST', WorkDate(), true), 'DoGetNextNo does the get the second no in the no series');
    end;

    [Test]
    [TransactionModel(TransactionModel::AutoRollback)]
    [Scope('OnPrem')]
    procedure TheLastNoUsedCanBeUpdatedWhenAllowGapsInNosYes()
    var
        NoSeriesLine: Record "No. Series Line";
        NoSeriesLines: TestPage "No. Series Lines";
        LastNoUsed: Code[20];
        NewLastNoUsed: Code[20];
    begin
        // [SCENARIO 428940] The "Last No. Used" can be updated when "Allow Gaps in Nos." = Yes
        Initialize();

        // [GIVEN] Created No Series with "Allow Gaps in Nos." = true and "Last No. Used" = '1000023'
        CreateNewNumberSeries('TEST', 10, false, NoSeriesLine);
        NoSeriesLine."Starting No." := '1000001';
        LastNoUsed := '1000023';
        NoSeriesLine."Last No. Used" := LastNoUsed;
        NoSeriesLine.Validate("Allow Gaps in Nos.", true);

        // [GIVEN] Open page 457 "No. Series Lines"
        NoSeriesLines.OpenEdit();
        NoSeriesLines.Filter.SetFilter("Series Code", NoSeriesLine."Series Code");
        NoSeriesLines.Filter.SetFilter("Line No.", Format(NoSeriesLine."Line No."));
        NoSeriesLines.First();

        // [GIVEN] "Last No. Used" is changed to '1000025'
        NewLastNoUsed := '1000025';
        NoSeriesLines."Last No. Used".SetValue(NewLastNoUsed);
        // [WHEN] Move focus to new line and return it back
        NoSeriesLines.New();
        NoSeriesLines.First();
        // [THEN] "Last No. Used" = '1000025' in the page
        NoSeriesLines."Last No. Used".AssertEquals(NewLastNoUsed);
        NoSeriesLines.OK().Invoke();

        // [THEN] "Last No. Used" is empty in the table
        NoSeriesLine.Find();
        NoSeriesLine.TestField("Last No. Used", '');
    end;

    local procedure CreateNewNumberSeriesWithAllowGaps(NewName: Code[20]; IncrementBy: Integer; var NoSeriesLine: Record "No. Series Line")
    begin
        CreateNewNumberSeries(NewName, IncrementBy, true, NoSeriesLine);
    end;

    local procedure CreateNewNumberSeriesWithoutAllowGaps(NewName: Code[20]; IncrementBy: Integer; var NoSeriesLine: Record "No. Series Line")
    begin
        CreateNewNumberSeries(NewName, IncrementBy, false, NoSeriesLine);
    end;

    local procedure CreateNewNumberSeries(NewName: Code[20]; IncrementBy: Integer; AllowGaps: Boolean; var NoSeriesLine: Record "No. Series Line")
    var
        NoSeries: Record "No. Series";
    begin
        NoSeries.Code := NewName;
        NoSeries.Description := NewName;
        NoSeries."Default Nos." := true;
        NoSeries.Insert();

        NoSeriesLine."Series Code" := NoSeries.Code;
        NoSeriesLine."Line No." := 10000;
        NoSeriesLine.VALIDATE("Starting No.", StartingNumberTxt);
        NoSeriesLine.VALIDATE("Ending No.", EndingNumberTxt);
        NoSeriesLine."Increment-by No." := IncrementBy;
        NoSeriesLine.INSERT(true);
        NoSeriesLine.VALIDATE("Allow Gaps in Nos.", AllowGaps);
        NoSeriesLine.Modify(true);
    end;

    [Test]
    [TransactionModel(TransactionModel::AutoRollback)]
    [Scope('OnPrem')]
    procedure PageNoSeriesChangeAllowGapsTrueOne()
    begin
        PageNoSeriesChangeAllowGaps(true, 1);
    end;

    [Test]
    [TransactionModel(TransactionModel::AutoRollback)]
    [Scope('OnPrem')]
    procedure PageNoSeriesChangeAllowGapsFalseOne()
    begin
        PageNoSeriesChangeAllowGaps(false, 1);
    end;

    [Test]
    [TransactionModel(TransactionModel::AutoRollback)]
    [Scope('OnPrem')]
    procedure PageNoSeriesChangeAllowGapsTrueMultipe()
    begin
        PageNoSeriesChangeAllowGaps(true, 1);
    end;

    [Test]
    [TransactionModel(TransactionModel::AutoRollback)]
    [Scope('OnPrem')]
    procedure PageNoSeriesChangeAllowGapsFalseMultiple()
    begin
        PageNoSeriesChangeAllowGaps(false, 1);
    end;

    local procedure PageNoSeriesChangeAllowGaps(NewAllowGaps: Boolean; NoOfLines: Integer)
    var
        NoSeries: Record "No. Series";
        NoSeriesLine: Record "No. Series Line";
        NoSeriesList: TestPage "No. Series";
        i: Integer;
    begin
        Initialize();
        CreateNewNumberSeries('TEST', 1, not NewAllowGaps, NoSeriesLine);
        for i := 2 to NoOfLines do begin
            NoSeriesLine."Line No." += 10000;
            NoSeriesLine."Starting Date" := WorkDate() + i;
            NoSeriesLine.Insert();
        end;
        NoSeries.Get('TEST');

        // Set Allow Gaps from No. Series list page.
        NoSeriesList.OpenEdit();
        NoSeriesList.GoToRecord(NoSeries);
        NoSeriesList.AllowGapsCtrl.SetValue(NewAllowGaps);

        // validate
        NoSeriesLine.SetRange("Series Code", NoSeriesLine."Series Code");
        if NoSeriesLine.FindSet() then
            repeat
                if NoOfLines = 1 then
                    LibraryAssert.AreEqual(NewAllowGaps, NoSeriesLine."Allow Gaps in Nos.", 'First No. Series Line not updated.')
                else
                    if NoSeriesLine."Starting Date" < WorkDate() then
                        LibraryAssert.AreEqual(not NewAllowGaps, NoSeriesLine."Allow Gaps in Nos.", 'No. Series Line updated when it should not.')
                    else
                        LibraryAssert.AreEqual(NewAllowGaps, NoSeriesLine."Allow Gaps in Nos.", 'No. Series Line not updated.');
            until NoSeriesLine.Next() = 0;
    end;

    [Test]
    [TransactionModel(TransactionModel::AutoRollback)]
    [Scope('OnPrem')]
    procedure ChangeIncrementWithGaps()
    var
        NoSeriesLine: Record "No. Series Line";
        NoSeries: Codeunit "No. Series";
    begin
        Initialize();
        CreateNewNumberSeries('TEST', 1, true, NoSeriesLine);

        // test
        LibraryAssert.AreEqual(StartingNumberTxt, NoSeries.GetNextNo(NoSeriesLine."Series Code", TODAY, true), 'With gaps diff');
        LibraryAssert.AreEqual(ToBigInt(10), NumberSequence.Current(NoSeriesLine."Sequence Name"), 'Current value wrong');
        NoSeriesLine.Get(NoSeriesLine."Series Code", NoSeriesLine."Line No.");
        NoSeriesLine.Validate("Increment-by No.", 2);
        NoSeriesLine.Modify();
<<<<<<< HEAD
        LibraryAssert.AreEqual(StartingNumberTxt, NoSeries.GetLastNoUsed(NoSeriesLine."Series Code"), 'Last Used No. changed after changing increment');
        LibraryAssert.AreEqual(INCSTR(INCSTR(StartingNumberTxt)), NoSeriesManagement.GetNextNo(NoSeriesLine."Series Code", TODAY, true), 'With gaps diff after change of increment');
=======
        LibraryAssert.AreEqual(StartingNumberTxt, NoSeries.GetLastNoUsed(NoSeriesLine), 'Last Used No. changed after changing increment');
        LibraryAssert.AreEqual(INCSTR(INCSTR(StartingNumberTxt)), NoSeries.GetNextNo(NoSeriesLine."Series Code", TODAY, true), 'With gaps diff after change of increment');
>>>>>>> fcd0942c
        NoSeriesLine.Get(NoSeriesLine."Series Code", NoSeriesLine."Line No.");
        LibraryAssert.AreEqual(ToBigInt(12), NumberSequence.Current(NoSeriesLine."Sequence Name"), 'Current value wrong after first use after change of increment');
    end;

    local procedure DeleteNumberSeries(NameToDelete: Code[20])
    var
        NoSeries: Record "No. Series";
        NoSeriesLine: Record "No. Series Line";
    begin
        NoSeriesLine.SetRange("Series Code", NameToDelete);
        NoSeriesLine.DeleteAll(true);
        if NoSeries.Get(NameToDelete) then
            NoSeries.Delete(true);
    end;

    local procedure ToBigInt(IntValue: Integer): BigInteger
    begin
        exit(IntValue);
    end;

    local procedure Initialize()
    begin
        PermissionsMock.Set('No. Series - Admin');
        DeleteNumberSeries('TEST');
    end;
}
<|MERGE_RESOLUTION|>--- conflicted
+++ resolved
@@ -34,16 +34,10 @@
         LibraryAssert.AreEqual(0D, NoSeriesLine."Last Date Used", 'Last Date used should be 0D');
 
         // test
-<<<<<<< HEAD
-        LibraryAssert.AreEqual(StartingNumberTxt, NoSeriesManagement.GetNextNo(NoSeriesLine."Series Code", TODAY, true), 'No gaps diff');
-        LibraryAssert.AreEqual(INCSTR(StartingNumberTxt), NoSeriesManagement.GetNextNo(NoSeriesLine."Series Code", TODAY, true), 'No gaps diff');
-
-        NoSeriesLine.Get(NoSeriesLine."Series Code", NoSeriesLine."Line No.");
-=======
         LibraryAssert.AreEqual(StartingNumberTxt, NoSeries.GetNextNo(NoSeriesLine."Series Code", TODAY, true), 'No gaps diff');
         LibraryAssert.AreEqual(INCSTR(StartingNumberTxt), NoSeries.GetNextNo(NoSeriesLine."Series Code", TODAY, true), 'No gaps diff');
-        NoSeriesLine.Find();
->>>>>>> fcd0942c
+
+        NoSeriesLine.Get(NoSeriesLine."Series Code", NoSeriesLine."Line No.");
         LibraryAssert.AreEqual(INCSTR(StartingNumberTxt), NoSeriesLine."Last No. Used", 'last no. used field');
         LibraryAssert.AreEqual(INCSTR(StartingNumberTxt), NoSeries.GetLastNoUsed(NoSeriesLine."Series Code"), 'lastUsedNo function');
         LibraryAssert.AreEqual(Today(), NoSeriesLine."Last Date Used", 'Last Date used should be workdate');
@@ -96,28 +90,15 @@
         NoSeriesLine.Modify();
         LibraryAssert.AreEqual(ToBigInt(10), NoSeriesLine."Starting Sequence No.", 'Starting Sequence No. is wrong after conversion');
         LibraryAssert.AreEqual('', NoSeriesLine."Last No. Used", 'last no. used field');
-<<<<<<< HEAD
-        LibraryAssert.AreEqual(StartingNumberTxt, NoSeries.GetLastNoUsed(NoSeriesLine."Series Code"), 'lastUsedNo function after conversion');
-        LibraryAssert.AreEqual(SecondNumberTxt, NoSeriesManagement.GetNextNo(NoSeriesLine."Series Code", TODAY, true), 'GetNextNo after conversion');
-        LibraryAssert.AreEqual(SecondNumberTxt, NoSeries.GetLastNoUsed(NoSeriesLine."Series Code"), 'lastUsedNo after taking new no. after conversion');
-=======
         LibraryAssert.AreEqual(StartingNumberTxt, NoSeries.GetLastNoUsed(NoSeriesLine), 'lastUsedNo function after conversion');
         LibraryAssert.AreEqual(SecondNumberTxt, NoSeries.GetNextNo(NoSeriesLine."Series Code", TODAY, true), 'GetNextNo after conversion');
         LibraryAssert.AreEqual(SecondNumberTxt, NoSeries.GetLastNoUsed(NoSeriesLine), 'lastUsedNo after taking new no. after conversion');
->>>>>>> fcd0942c
         // Change back to not allow gaps
         NoSeriesLine.Find();
         NoSeriesLine.VALIDATE("Allow Gaps in Nos.", false);
         NoSeriesLine.Modify();
         LibraryAssert.AreEqual(SecondNumberTxt, NoSeriesLine."Last No. Used", 'last no. used field after reset');
-<<<<<<< HEAD
-        LibraryAssert.AreEqual(SecondNumberTxt, NoSeries.GetLastNoUsed(NoSeriesLine."Series Code"), 'lastUsedNo  after reset');
-
-        // clean up
-        DeleteNumberSeries('TEST');
-=======
         LibraryAssert.AreEqual(SecondNumberTxt, NoSeries.GetLastNoUsed(NoSeriesLine), 'lastUsedNo  after reset');
->>>>>>> fcd0942c
     end;
 
     [Test]
@@ -309,18 +290,6 @@
         CreateNewNumberSeriesWithoutAllowGaps('TEST', 1, NoSeriesLine);
 
         // test
-<<<<<<< HEAD
-        LibraryAssert.AreEqual(StartingNumberTxt, NoSeriesManagement.GetNextNo(NoSeriesLine."Series Code", TODAY, false), 'Gaps diff');
-        LibraryAssert.AreEqual(INCSTR(StartingNumberTxt), NoSeriesManagement.GetNextNo(NoSeriesLine."Series Code", TODAY, false), 'Gaps diff');
-        NoSeriesManagement.SaveNoSeries();
-        Clear(NoSeriesManagement);
-
-        NoSeriesLine.Get(NoSeriesLine."Series Code", NoSeriesLine."Line No.");
-        LibraryAssert.AreEqual(INCSTR(StartingNumberTxt), NoSeries.GetLastNoUsed(NoSeriesLine."Series Code"), 'No. series not updated correctly');
-        LibraryAssert.AreEqual(INCSTR(INCSTR(StartingNumberTxt)), NoSeriesManagement.GetNextNo(NoSeriesLine."Series Code", TODAY, true), 'GetNext after Save');
-        // clean up
-        DeleteNumberSeries('TEST');
-=======
         LibraryAssert.AreEqual(StartingNumberTxt, NoSeriesBatch.GetNextNo(NoSeriesLine."Series Code", TODAY), 'Gaps diff');
         LibraryAssert.AreEqual(INCSTR(StartingNumberTxt), NoSeriesBatch.GetNextNo(NoSeriesLine."Series Code", TODAY), 'Gaps diff');
         NoSeriesBatch.SaveState();
@@ -328,7 +297,6 @@
         NoSeriesLine.Get(NoSeriesLine."Series Code", NoSeriesLine."Line No.");
         LibraryAssert.AreEqual(INCSTR(StartingNumberTxt), NoSeriesLine."Last No. Used", 'No. series not updated correctly');
         LibraryAssert.AreEqual(INCSTR(INCSTR(StartingNumberTxt)), NoSeriesBatch.GetNextNo(NoSeriesLine."Series Code", TODAY), 'GetNext after Save');
->>>>>>> fcd0942c
     end;
 
     [Test]
@@ -356,16 +324,8 @@
         CreateNewNumberSeries('TEST', 1, AllowGaps, NoSeriesLine);
 
         // test
-<<<<<<< HEAD
-        LibraryAssert.AreEqual('', NoSeries.GetLastNoUsed(NoSeriesLine."Series Code"), 'Wrong last no.');
-        LibraryAssert.AreEqual(StartingNumberTxt, NoSeriesManagement.GetNextNo(NoSeriesLine."Series Code", TODAY, false), 'Wrong first no.');
-
-        // clean up
-        DeleteNumberSeries('TEST');
-=======
         LibraryAssert.AreEqual('', NoSeries.GetLastNoUsed(NoSeriesLine), 'Wrong last no.');
         LibraryAssert.AreEqual(StartingNumberTxt, NoSeries.GetNextNo(NoSeriesLine."Series Code", TODAY, false), 'Wrong first no.');
->>>>>>> fcd0942c
     end;
 
     [Test]
@@ -613,13 +573,8 @@
         NoSeriesLine.Get(NoSeriesLine."Series Code", NoSeriesLine."Line No.");
         NoSeriesLine.Validate("Increment-by No.", 2);
         NoSeriesLine.Modify();
-<<<<<<< HEAD
-        LibraryAssert.AreEqual(StartingNumberTxt, NoSeries.GetLastNoUsed(NoSeriesLine."Series Code"), 'Last Used No. changed after changing increment');
-        LibraryAssert.AreEqual(INCSTR(INCSTR(StartingNumberTxt)), NoSeriesManagement.GetNextNo(NoSeriesLine."Series Code", TODAY, true), 'With gaps diff after change of increment');
-=======
         LibraryAssert.AreEqual(StartingNumberTxt, NoSeries.GetLastNoUsed(NoSeriesLine), 'Last Used No. changed after changing increment');
         LibraryAssert.AreEqual(INCSTR(INCSTR(StartingNumberTxt)), NoSeries.GetNextNo(NoSeriesLine."Series Code", TODAY, true), 'With gaps diff after change of increment');
->>>>>>> fcd0942c
         NoSeriesLine.Get(NoSeriesLine."Series Code", NoSeriesLine."Line No.");
         LibraryAssert.AreEqual(ToBigInt(12), NumberSequence.Current(NoSeriesLine."Sequence Name"), 'Current value wrong after first use after change of increment');
     end;
