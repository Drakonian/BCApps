Param(
    [Hashtable] $parameters,
    [switch] $deleteAllData
)

$parameters.multitenant = $false
$parameters.RunSandboxAsOnPrem = $true
if ("$env:GITHUB_RUN_ID" -eq "") {
    $parameters.includeAL = $true
    $parameters.doNotExportObjectsToText = $true
    $parameters.shortcuts = "none"
}

New-BcContainer @parameters

$installedApps = Get-BcContainerAppInfo -containerName $containerName -tenantSpecificProperties -sort DependenciesLast
$installedApps | ForEach-Object {
<<<<<<< HEAD
    $removeData = $deleteAllData -or ($_.Name -ne "Base Application")
=======
>>>>>>> 2ce520a5
    Write-Host "Removing $($_.Name)"
    Unpublish-BcContainerApp -containerName $parameters.ContainerName -name $_.Name -unInstall -doNotSaveData -doNotSaveSchema -force
}

Invoke-ScriptInBcContainer -containerName $parameters.ContainerName -scriptblock { $progressPreference = 'SilentlyContinue' }<|MERGE_RESOLUTION|>--- conflicted
+++ resolved
@@ -1,6 +1,5 @@
 Param(
-    [Hashtable] $parameters,
-    [switch] $deleteAllData
+    [Hashtable]$parameters
 )
 
 $parameters.multitenant = $false
@@ -15,12 +14,9 @@
 
 $installedApps = Get-BcContainerAppInfo -containerName $containerName -tenantSpecificProperties -sort DependenciesLast
 $installedApps | ForEach-Object {
-<<<<<<< HEAD
-    $removeData = $deleteAllData -or ($_.Name -ne "Base Application")
-=======
->>>>>>> 2ce520a5
+    $removeData = $_.Name -ne "Base Application"
     Write-Host "Removing $($_.Name)"
-    Unpublish-BcContainerApp -containerName $parameters.ContainerName -name $_.Name -unInstall -doNotSaveData -doNotSaveSchema -force
+    Unpublish-BcContainerApp -containerName $parameters.ContainerName -name $_.Name -unInstall -doNotSaveData:$removeData -doNotSaveSchema:$removeData -force
 }
 
 Invoke-ScriptInBcContainer -containerName $parameters.ContainerName -scriptblock { $progressPreference = 'SilentlyContinue' }